package rest

import (
	"encoding/json"
	"io"
	"net/http"

	"github.com/go-chi/render"
	"github.com/google/uuid"
	"github.com/stablecog/sc-go/database/ent"
	"github.com/stablecog/sc-go/database/enttypes"
	"github.com/stablecog/sc-go/log"
	"github.com/stablecog/sc-go/server/requests"
	"github.com/stablecog/sc-go/server/responses"
)

// POST generate endpoint
// Adds generate to queue, if authenticated, returns the ID of the generation
func (c *RestAPI) HandleCreateGenerationWebUI(w http.ResponseWriter, r *http.Request) {
	var user *ent.User
	if user = c.GetUserIfAuthenticated(w, r); user == nil {
		return
	}

	// Parse request body
	reqBody, _ := io.ReadAll(r.Body)
	var generateReq requests.CreateGenerationRequest
	err := json.Unmarshal(reqBody, &generateReq)
	if err != nil {
		responses.ErrUnableToParseJson(w, r)
		return
	}

	if user.BannedAt != nil {
		remainingCredits, _ := c.Repo.GetNonExpiredCreditTotalForUser(user.ID, nil)
		render.Status(r, http.StatusOK)
		render.JSON(w, r, &responses.TaskQueuedResponse{
			ID:               uuid.NewString(),
			UIId:             generateReq.UIId,
			RemainingCredits: remainingCredits,
		})
		return
	}

	generation, initSettings, workerErr := c.SCWorker.CreateGeneration(
		enttypes.SourceTypeWebUI,
		r,
		user,
		nil,
		generateReq,
	)

	if workerErr != nil {
		errResp := responses.ApiFailedResponse{
			Error: workerErr.Err.Error(),
		}
		if initSettings != nil {
			errResp.Settings = initSettings
		}
		render.Status(r, workerErr.StatusCode)
		render.JSON(w, r, errResp)
		return
	}

	// Return response
	render.Status(r, http.StatusOK)
	render.JSON(w, r, generation.QueuedResponse)
}

// POST generate endpoint
// Handles creating a generation with API token
<<<<<<< HEAD
func (c *RestAPI) HandleCreateGenerationAPI(w http.ResponseWriter, r *http.Request) {
=======
func (c *RestAPI) HandleCreateGenerationToken(w http.ResponseWriter, r *http.Request) {
>>>>>>> cc9087f1
	var user *ent.User
	if user = c.GetUserIfAuthenticated(w, r); user == nil {
		return
	}
	var apiToken *ent.ApiToken
	if apiToken = c.GetApiToken(w, r); apiToken == nil {
		return
	}

	// Parse request body
	reqBody, _ := io.ReadAll(r.Body)
	var generateReq requests.CreateGenerationRequest
	err := json.Unmarshal(reqBody, &generateReq)
	if err != nil {
		responses.ErrUnableToParseJson(w, r)
		return
	}

	// Create generation
	generation, initSettings, workerErr := c.SCWorker.CreateGeneration(
		enttypes.SourceTypeAPI,
		r,
		user,
		&apiToken.ID,
		generateReq,
	)

	if workerErr != nil {
		errResp := responses.ApiFailedResponse{
			Error: workerErr.Err.Error(),
		}
		if initSettings != nil {
			errResp.Settings = initSettings
		}
		render.Status(r, workerErr.StatusCode)
		render.JSON(w, r, errResp)
		return
	}

<<<<<<< HEAD
=======
	// Update last seen at
	err = c.Repo.UpdateLastSeenAt(user.ID)
	if err != nil {
		log.Warn("Error updating last seen at", "err", err, "user", user.ID.String())
	}

>>>>>>> cc9087f1
	// Return response
	render.Status(r, http.StatusOK)
	render.JSON(w, r, generation)
}<|MERGE_RESOLUTION|>--- conflicted
+++ resolved
@@ -69,11 +69,7 @@
 
 // POST generate endpoint
 // Handles creating a generation with API token
-<<<<<<< HEAD
-func (c *RestAPI) HandleCreateGenerationAPI(w http.ResponseWriter, r *http.Request) {
-=======
 func (c *RestAPI) HandleCreateGenerationToken(w http.ResponseWriter, r *http.Request) {
->>>>>>> cc9087f1
 	var user *ent.User
 	if user = c.GetUserIfAuthenticated(w, r); user == nil {
 		return
@@ -113,15 +109,12 @@
 		return
 	}
 
-<<<<<<< HEAD
-=======
 	// Update last seen at
 	err = c.Repo.UpdateLastSeenAt(user.ID)
 	if err != nil {
 		log.Warn("Error updating last seen at", "err", err, "user", user.ID.String())
 	}
 
->>>>>>> cc9087f1
 	// Return response
 	render.Status(r, http.StatusOK)
 	render.JSON(w, r, generation)
