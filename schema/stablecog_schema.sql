CREATE extension IF NOT EXISTS moddatetime schema extensions;
CREATE EXTENSION IF NOT EXISTS "uuid-ossp" schema extensions;

--
-- Name: generate_upscale_status_enum; Type: TYPE; Schema: public; Owner: postgres
--

CREATE TYPE public.generate_upscale_status_enum AS ENUM (
    'queued',
    'started',
    'succeeded',
    'failed'
);


ALTER TYPE public.generate_upscale_status_enum OWNER TO postgres;

--
-- Name: user_role_names_enum; Type: TYPE; Schema: public; Owner: postgres
--

CREATE TYPE public.user_role_names_enum AS ENUM (
    'SUPER_ADMIN',
    'GALLERY_ADMIN'
);

ALTER TYPE public.user_role_names_enum OWNER TO postgres;

--
-- Name: generation_output_gallery_status_enum; Type: TYPE; Schema: public; Owner: postgres
--

CREATE TYPE public.generation_output_gallery_status_enum AS ENUM (
    'not_submitted',
    'submitted',
    'approved',
    'rejected'
);

ALTER TYPE public.generation_output_gallery_status_enum OWNER TO postgres;

--
-- Name: credit_type_enum; Type: TYPE; Schema: public; Owner: postgres
--
CREATE TYPE public. AS ENUM (
    'free',
    'subscription',
    'one_time',
    'tippable'
);

ALTER TYPE public.credit_type_enum OWNER TO postgres;

--
-- Name: api_tokens; Type: TABLE; Schema: public; Owner: postgres
--

CREATE TABLE public.api_tokens (
    id uuid DEFAULT extensions.uuid_generate_v4() NOT NULL,
    hashed_token text NOT NULL,
    is_active boolean default true not null,
    uses bigint NOT NULL DEFAULT 0,
    credits_spent bigint NOT NULL DEFAULT 0,
    user_id uuid NOT NULL,
    name text NOT NULL,
    short_string text NOT NULL,
    last_used_at timestamp with time zone,
    created_at timestamp with time zone DEFAULT (now() AT TIME ZONE 'utc'::text) NOT NULL,
    updated_at timestamp with time zone DEFAULT (now() AT TIME ZONE 'utc'::text) NOT NULL
);

CREATE trigger handle_updated_at before
UPDATE
    ON public.api_tokens FOR each ROW EXECUTE PROCEDURE moddatetime (updated_at);


--
-- Name: credit_types; Type: TABLE; Schema: public; Owner: postgres
--

CREATE TABLE public.credit_types (
    id uuid DEFAULT extensions.uuid_generate_v4() NOT NULL,
    name text NOT NULL,
    type public.credit_type_enum NOT NULL,
    description text,
    amount integer NOT NULL,
    stripe_product_id text,
    created_at timestamp with time zone DEFAULT (now() AT TIME ZONE 'utc'::text) NOT NULL,
    updated_at timestamp with time zone DEFAULT (now() AT TIME ZONE 'utc'::text) NOT NULL
);


CREATE trigger handle_updated_at before
UPDATE
    ON public.credit_types FOR each ROW EXECUTE PROCEDURE moddatetime (updated_at);

ALTER TABLE public.credit_types OWNER TO postgres;

--
-- Name: credits; Type: TABLE; Schema: public; Owner: postgres
--

CREATE TABLE public.credits (
    id uuid DEFAULT extensions.uuid_generate_v4() NOT NULL,
    remaining_amount integer NOT NULL,
    expires_at timestamp with time zone NOT NULL,
    credit_type_id uuid NOT NULL,
    user_id uuid NOT NULL,
    stripe_line_item_id character varying,
    created_at timestamp with time zone DEFAULT (now() AT TIME ZONE 'utc'::text) NOT NULL,
    replenished_at timestamp with time zone DEFAULT (now() AT TIME ZONE 'utc'::text) NOT NULL,
    updated_at timestamp with time zone DEFAULT (now() AT TIME ZONE 'utc'::text) NOT NULL
);


CREATE trigger handle_updated_at before
UPDATE
    ON public.credits FOR each ROW EXECUTE PROCEDURE moddatetime (updated_at);

ALTER TABLE public.credits OWNER TO postgres;

--
-- Name: device_info; Type: TABLE; Schema: public; Owner: postgres
--

CREATE TABLE public.device_info (
    id uuid DEFAULT extensions.uuid_generate_v4() NOT NULL,
    type text,
    os text,
    browser text,
    created_at timestamp with time zone DEFAULT (now() AT TIME ZONE 'utc'::text) NOT NULL,
    updated_at timestamp with time zone DEFAULT (now() AT TIME ZONE 'utc'::text) NOT NULL
);

CREATE trigger handle_updated_at before
UPDATE
    ON public.device_info FOR each ROW EXECUTE PROCEDURE moddatetime (updated_at);

ALTER TABLE public.device_info OWNER TO postgres;

--
-- Name: generation_models; Type: TABLE; Schema: public; Owner: postgres
--

CREATE TABLE public.generation_models (
    id uuid DEFAULT extensions.uuid_generate_v4() NOT NULL,
    name_in_worker text NOT NULL,
    is_active boolean DEFAULT true NOT NULL,
    is_default boolean DEFAULT false NOT NULL,
    is_hidden boolean DEFAULT false NOT NULL,
    created_at timestamp with time zone DEFAULT (now() AT TIME ZONE 'utc'::text) NOT NULL,
    updated_at timestamp with time zone DEFAULT (now() AT TIME ZONE 'utc'::text) NOT NULL
);

CREATE trigger handle_updated_at before
UPDATE
    ON public.generation_models FOR each ROW EXECUTE PROCEDURE moddatetime (updated_at);

ALTER TABLE public.generation_models OWNER TO postgres;

--
-- Name: generation_outputs; Type: TABLE; Schema: public; Owner: postgres
--

CREATE TABLE public.generation_outputs (
    id uuid DEFAULT extensions.uuid_generate_v4() NOT NULL,
    image_path text NOT NULL,
    upscaled_image_path text,
    generation_id uuid NOT NULL,
    gallery_status public.generation_output_gallery_status_enum DEFAULT 'not_submitted'::public.generation_output_gallery_status_enum NOT NULL,
    is_favorited DEFAULT false not null;
    has_embeddings DEFAULT false not null;
    deleted_at timestamp with time zone,
    created_at timestamp with time zone DEFAULT (now() AT TIME ZONE 'utc'::text) NOT NULL,
    updated_at timestamp with time zone DEFAULT (now() AT TIME ZONE 'utc'::text) NOT NULL
);

CREATE trigger handle_updated_at before
UPDATE
    ON public.generation_outputs FOR each ROW EXECUTE PROCEDURE moddatetime (updated_at);

ALTER TABLE public.generation_outputs OWNER TO postgres;

--
-- Name: generations; Type: TABLE; Schema: public; Owner: postgres
--

CREATE TABLE public.generations (
    id uuid DEFAULT extensions.uuid_generate_v4() NOT NULL,
    width integer NOT NULL,
    height integer NOT NULL,
    inference_steps integer NOT NULL,
    guidance_scale real NOT NULL,
    seed bigint NOT NULL,
    status public.generate_upscale_status_enum NOT NULL,
    failure_reason text,
    country_code text,
    init_image_url text,
    prompt_strength real,
    was_auto_submitted boolean DEFAULT false NOT NULL,
    num_outputs integer NOT NULL,
    nsfw_count integer DEFAULT 0 NOT NULL,
    stripe_product_id text,
    device_info_id uuid NOT NULL,
    model_id uuid NOT NULL,
    negative_prompt_id uuid,
    prompt_id uuid,
    scheduler_id uuid NOT NULL,
    user_id uuid NOT NULL,
    api_token_id uuid,
    started_at timestamp with time zone,
    completed_at timestamp with time zone,
    created_at timestamp with time zone DEFAULT (now() AT TIME ZONE 'utc'::text) NOT NULL,
    updated_at timestamp with time zone DEFAULT (now() AT TIME ZONE 'utc'::text) NOT NULL
);

CREATE trigger handle_updated_at before
UPDATE
    ON public.generations FOR each ROW EXECUTE PROCEDURE moddatetime (updated_at);

ALTER TABLE public.generations OWNER TO postgres;

--
-- Name: negative_prompts; Type: TABLE; Schema: public; Owner: postgres
--

CREATE TABLE public.negative_prompts (
    id uuid DEFAULT extensions.uuid_generate_v4() NOT NULL,
    text text NOT NULL,
    created_at timestamp with time zone DEFAULT (now() AT TIME ZONE 'utc'::text) NOT NULL,
    updated_at timestamp with time zone DEFAULT (now() AT TIME ZONE 'utc'::text) NOT NULL
);


CREATE trigger handle_updated_at before
UPDATE
    ON public.negative_prompts FOR each ROW EXECUTE PROCEDURE moddatetime (updated_at);

ALTER TABLE public.negative_prompts OWNER TO postgres;

--
-- Name: prompts; Type: TABLE; Schema: public; Owner: postgres
--

CREATE TABLE public.prompts (
    id uuid DEFAULT extensions.uuid_generate_v4() NOT NULL,
    text text NOT NULL,
    created_at timestamp with time zone DEFAULT (now() AT TIME ZONE 'utc'::text) NOT NULL,
    updated_at timestamp with time zone DEFAULT (now() AT TIME ZONE 'utc'::text) NOT NULL
);

CREATE trigger handle_updated_at before
UPDATE
    ON public.prompts FOR each ROW EXECUTE PROCEDURE moddatetime (updated_at);


ALTER TABLE public.prompts OWNER TO postgres;

--
-- Name: schedulers; Type: TABLE; Schema: public; Owner: postgres
--

CREATE TABLE public.schedulers (
    id uuid DEFAULT extensions.uuid_generate_v4() NOT NULL,
    name_in_worker text NOT NULL,
    is_active boolean DEFAULT true NOT NULL,
    is_default boolean DEFAULT false NOT NULL,
    is_hidden boolean DEFAULT false NOT NULL,
    created_at timestamp with time zone DEFAULT (now() AT TIME ZONE 'utc'::text) NOT NULL,
    updated_at timestamp with time zone DEFAULT (now() AT TIME ZONE 'utc'::text) NOT NULL
);

CREATE trigger handle_updated_at before
UPDATE
    ON public.schedulers FOR each ROW EXECUTE PROCEDURE moddatetime (updated_at);

ALTER TABLE public.schedulers OWNER TO postgres;

--
-- Name: upscale_models; Type: TABLE; Schema: public; Owner: postgres
--

CREATE TABLE public.upscale_models (
    id uuid DEFAULT extensions.uuid_generate_v4() NOT NULL,
    name_in_worker text NOT NULL,
    is_active boolean DEFAULT true NOT NULL,
    is_default boolean DEFAULT false NOT NULL,
    is_hidden boolean DEFAULT false NOT NULL,
    created_at timestamp with time zone DEFAULT (now() AT TIME ZONE 'utc'::text) NOT NULL,
    updated_at timestamp with time zone DEFAULT (now() AT TIME ZONE 'utc'::text) NOT NULL
);

CREATE trigger handle_updated_at before
UPDATE
    ON public.upscale_models FOR each ROW EXECUTE PROCEDURE moddatetime (updated_at);


ALTER TABLE public.upscale_models OWNER TO postgres;

--
-- Name: upscale_outputs; Type: TABLE; Schema: public; Owner: postgres
--

CREATE TABLE public.upscale_outputs (
    id uuid DEFAULT extensions.uuid_generate_v4() NOT NULL,
    image_path text NOT NULL,
    upscale_id uuid NOT NULL,
    deleted_at timestamp with time zone,
    input_image_url text,
    generation_output_id uuid,
    created_at timestamp with time zone DEFAULT (now() AT TIME ZONE 'utc'::text) NOT NULL,
    updated_at timestamp with time zone DEFAULT (now() AT TIME ZONE 'utc'::text) NOT NULL
);

CREATE trigger handle_updated_at before
UPDATE
    ON public.upscale_outputs FOR each ROW EXECUTE PROCEDURE moddatetime (updated_at);

ALTER TABLE public.upscale_outputs OWNER TO postgres;

--
-- Name: upscales; Type: TABLE; Schema: public; Owner: postgres
--

CREATE TABLE public.upscales (
    id uuid DEFAULT extensions.uuid_generate_v4() NOT NULL,
    width integer NOT NULL,
    height integer NOT NULL,
    scale integer NOT NULL,
    country_code text,
    status public.generate_upscale_status_enum NOT NULL,
    system_generated boolean default false not null,
    failure_reason text,
    stripe_product_id text,
    device_info_id uuid NOT NULL,
    model_id uuid NOT NULL,
    user_id uuid NOT NULL,
    api_token_id uuid,
    started_at timestamp with time zone,
    completed_at timestamp with time zone,
    created_at timestamp with time zone DEFAULT (now() AT TIME ZONE 'utc'::text) NOT NULL,
    updated_at timestamp with time zone DEFAULT (now() AT TIME ZONE 'utc'::text) NOT NULL
);

CREATE trigger handle_updated_at before
UPDATE
    ON public.upscales FOR each ROW EXECUTE PROCEDURE moddatetime (updated_at);

ALTER TABLE public.upscales OWNER TO postgres;

--
-- Name: user_roles; Type: TABLE; Schema: public; Owner: postgres
--

CREATE TABLE public.user_roles (
    id uuid DEFAULT extensions.uuid_generate_v4() NOT NULL,
    role_name public.user_role_names_enum NOT NULL,
    user_id uuid NOT NULL,
    created_at timestamp with time zone DEFAULT (now() AT TIME ZONE 'utc'::text) NOT NULL,
    updated_at timestamp with time zone DEFAULT (now() AT TIME ZONE 'utc'::text) NOT NULL
);

CREATE trigger handle_updated_at before
UPDATE
    ON public.user_roles FOR each ROW EXECUTE PROCEDURE moddatetime (updated_at);

ALTER TABLE public.user_roles OWNER TO postgres;

--
-- Name: users; Type: TABLE; Schema: public; Owner: postgres
--

CREATE TABLE public.users (
    id uuid NOT NULL,
    discord_id text,
    email text NOT NULL,
    stripe_customer_id text NOT NULL,
    active_product_id text,
    last_sign_in_at timestamp with time zone,
    banned_at timestamp with time zone,
    data_deleted_at timestamp with time zone,
    scheduled_for_deletion_on timestamp with time zone,
    wants_email boolean default false not null,
    created_at timestamp with time zone DEFAULT timezone('utc'::text, now()) NOT NULL,
    updated_at timestamp with time zone DEFAULT timezone('utc'::text, now()) NOT NULL
);

CREATE trigger handle_updated_at before
UPDATE
    ON public.users FOR each ROW EXECUTE PROCEDURE moddatetime (updated_at);

--
-- Name: disposable_emails; Type: TABLE; Schema: public; Owner: postgres
--

CREATE TABLE public.disposable_emails (
    id uuid DEFAULT extensions.uuid_generate_v4() NOT NULL,
    domain text NOT NULL,
    created_at timestamp with time zone DEFAULT timezone('utc'::text, now()) NOT NULL,
    updated_at timestamp with time zone DEFAULT timezone('utc'::text, now()) NOT NULL
);

CREATE trigger handle_updated_at before
UPDATE
    ON public.disposable_emails FOR each ROW EXECUTE PROCEDURE moddatetime (updated_at);


-- To update last_sign_in_at

create or replace function handle_updated_user() returns trigger as $$ begin
update
    public.users
set
    last_sign_in_at = new.last_sign_in_at,
    email = new.email
where
    id = new.id;
return new;
end;
$$ language plpgsql security definer;

create trigger on_auth_user_updated
after
update
    on auth.users for each row execute procedure handle_updated_user();

ALTER TABLE public.users OWNER TO postgres;

--
-- Name: api_tokens api_tokens_pkey; Type: CONSTRAINT; Schema: public; Owner: postgres
--

ALTER TABLE ONLY public.api_tokens
    ADD CONSTRAINT api_tokens_pkey PRIMARY KEY (id);


--
-- Name: credit_types credit_types_pkey; Type: CONSTRAINT; Schema: public; Owner: postgres
--

ALTER TABLE ONLY public.credit_types
    ADD CONSTRAINT credit_types_pkey PRIMARY KEY (id);


--
-- Name: credits credits_pkey; Type: CONSTRAINT; Schema: public; Owner: postgres
--

ALTER TABLE ONLY public.credits
    ADD CONSTRAINT credits_pkey PRIMARY KEY (id);


--
-- Name: device_info device_info_pkey; Type: CONSTRAINT; Schema: public; Owner: postgres
--

ALTER TABLE ONLY public.device_info
    ADD CONSTRAINT device_info_pkey PRIMARY KEY (id);


--
-- Name: generation_models generation_models_pkey; Type: CONSTRAINT; Schema: public; Owner: postgres
--

ALTER TABLE ONLY public.generation_models
    ADD CONSTRAINT generation_models_pkey PRIMARY KEY (id);


--
-- Name: generation_outputs generation_outputs_pkey; Type: CONSTRAINT; Schema: public; Owner: postgres
--

ALTER TABLE ONLY public.generation_outputs
    ADD CONSTRAINT generation_outputs_pkey PRIMARY KEY (id);


--
-- Name: generations generations_pkey; Type: CONSTRAINT; Schema: public; Owner: postgres
--

ALTER TABLE ONLY public.generations
    ADD CONSTRAINT generations_pkey PRIMARY KEY (id);


--
-- Name: negative_prompts negative_prompts_pkey; Type: CONSTRAINT; Schema: public; Owner: postgres
--

ALTER TABLE ONLY public.negative_prompts
    ADD CONSTRAINT negative_prompts_pkey PRIMARY KEY (id);


--
-- Name: prompts prompts_pkey; Type: CONSTRAINT; Schema: public; Owner: postgres
--

ALTER TABLE ONLY public.prompts
    ADD CONSTRAINT prompts_pkey PRIMARY KEY (id);


--
-- Name: schedulers schedulers_pkey; Type: CONSTRAINT; Schema: public; Owner: postgres
--

ALTER TABLE ONLY public.schedulers
    ADD CONSTRAINT schedulers_pkey PRIMARY KEY (id);


--
-- Name: upscale_models upscale_models_pkey; Type: CONSTRAINT; Schema: public; Owner: postgres
--

ALTER TABLE ONLY public.upscale_models
    ADD CONSTRAINT upscale_models_pkey PRIMARY KEY (id);


--
-- Name: upscale_outputs upscale_outputs_pkey; Type: CONSTRAINT; Schema: public; Owner: postgres
--

ALTER TABLE ONLY public.upscale_outputs
    ADD CONSTRAINT upscale_outputs_pkey PRIMARY KEY (id);


--
-- Name: upscales upscales_pkey; Type: CONSTRAINT; Schema: public; Owner: postgres
--

ALTER TABLE ONLY public.upscales
    ADD CONSTRAINT upscales_pkey PRIMARY KEY (id);


--
-- Name: users user_pkey; Type: CONSTRAINT; Schema: public; Owner: postgres
--

ALTER TABLE ONLY public.users
    ADD CONSTRAINT user_pkey PRIMARY KEY (id);

--
-- Name: users user_pkey; Type: CONSTRAINT; Schema: public; Owner: postgres
--

ALTER TABLE ONLY public.disposable_emails
    ADD CONSTRAINT disposable_emails_pkey PRIMARY KEY (id);


--
-- Name: user_roles user_roles_pkey; Type: CONSTRAINT; Schema: public; Owner: postgres
--

ALTER TABLE ONLY public.user_roles
    ADD CONSTRAINT user_roles_pkey PRIMARY KEY (id);


--
-- Name: credit_expires_at_user_id_remaining_amount; Type: INDEX; Schema: public; Owner: postgres
--

CREATE INDEX credit_expires_at_user_id_remaining_amount ON public.credits USING btree (expires_at, user_id, remaining_amount);


--
-- Name: credit_stripe_line_item_id_key; Type: INDEX; Schema: public; Owner: postgres
--

CREATE UNIQUE INDEX credit_stripe_line_item_id_key ON public.credits USING btree (stripe_line_item_id);

--
-- Name: credit_types_name_key; Type: INDEX; Schema: public; Owner: postgres
--

CREATE UNIQUE INDEX credit_types_name_key ON public.credit_types USING btree (name);


--
-- Name: generation_created_at; Type: INDEX; Schema: public; Owner: postgres
--

CREATE INDEX generation_created_at ON public.generations USING btree (created_at);

--
-- Name: generation_updated_at; Type: INDEX; Schema: public; Owner: postgres
--

CREATE INDEX generation_updated_at ON public.generations USING btree (updated_at);


--
-- Name: generationoutput_created_at; Type: INDEX; Schema: public; Owner: postgres
--

CREATE INDEX generationoutput_created_at ON public.generation_outputs USING btree (created_at);

--
-- Name: generationoutput_generation_id; Type: INDEX; Schema: public; Owner: postgres
--

CREATE INDEX generationoutput_generation_id ON public.generation_outputs USING btree (generation_id);

--
-- Name: generationoutput_updated_at; Type: INDEX; Schema: public; Owner: postgres
--

CREATE INDEX generationoutput_updated_at ON public.generation_outputs USING btree (updated_at);

--
-- Name: generationoutput_gallery_status; Type: INDEX; Schema: public; Owner: postgres
--

CREATE INDEX generationoutput_gallery_status ON public.generation_outputs USING btree (gallery_status);

--
-- Name: generation_user_id_created_at; Type: INDEX; Schema: public; Owner: postgres
--

CREATE INDEX generation_user_id_created_at ON public.generations USING btree (user_id, created_at);


--
-- Name: generation_user_id_status; Type: INDEX; Schema: public; Owner: postgres
--

CREATE INDEX generation_user_id_status ON public.generations USING btree (user_id, status);


--
-- Name: generation_user_id_status_created_at; Type: INDEX; Schema: public; Owner: postgres
--

CREATE INDEX generation_user_id_status_created_at ON public.generations USING btree (status, user_id, created_at);


drop index generation_user_id_status_created_at;
drop index generation_user_id_status;
drop index generation_user_id_created_at;

CREATE INDEX generation_user_id_status_created_at ON generations (user_id, created_at)
   WHERE deleted_at is null AND status='succeeded';


--
-- Name: generationoutput_id_gallery_status; Type: INDEX; Schema: public; Owner: postgres
--

CREATE INDEX generationoutput_id_gallery_status ON public.generation_outputs USING btree (id, gallery_status);


--
-- Name: upscale_outputs_generation_output_id_key; Type: INDEX; Schema: public; Owner: postgres
--

CREATE UNIQUE INDEX upscale_outputs_generation_output_id_key ON public.upscale_outputs USING btree (generation_output_id);

--
-- Name: disposable_emails_domain_key; Type: INDEX; Schema: public; Owner: postgres
--

CREATE UNIQUE INDEX disposable_emails_domain_key ON public.disposable_emails USING btree (domain);

--
-- Name: upscaleoutput_image_path; Type: INDEX; Schema: public; Owner: postgres
--

CREATE INDEX upscaleoutput_image_path ON public.upscale_outputs USING btree (image_path);


--
-- Name: credits credits_credit_types_credits; Type: FK CONSTRAINT; Schema: public; Owner: postgres
--

ALTER TABLE ONLY public.credits
    ADD CONSTRAINT credits_credit_types_credits FOREIGN KEY (credit_type_id) REFERENCES public.credit_types(id) ON DELETE CASCADE;


--
-- Name: credits credits_user_id_fkey; Type: FK CONSTRAINT; Schema: public; Owner: postgres
--

ALTER TABLE ONLY public.credits
    ADD CONSTRAINT credits_user_id_fkey FOREIGN KEY (user_id) REFERENCES auth.users(id);


--
-- Name: generation_outputs generation_outputs_generations_generation_outputs; Type: FK CONSTRAINT; Schema: public; Owner: postgres
--

ALTER TABLE ONLY public.generation_outputs
    ADD CONSTRAINT generation_outputs_generations_generation_outputs FOREIGN KEY (generation_id) REFERENCES public.generations(id) ON DELETE CASCADE;


--
-- Name: generations generations_device_info_generations; Type: FK CONSTRAINT; Schema: public; Owner: postgres
--

ALTER TABLE ONLY public.generations
    ADD CONSTRAINT generations_device_info_generations FOREIGN KEY (device_info_id) REFERENCES public.device_info(id) ON DELETE CASCADE;


--
-- Name: generations generations_generation_models_generations; Type: FK CONSTRAINT; Schema: public; Owner: postgres
--

ALTER TABLE ONLY public.generations
    ADD CONSTRAINT generations_generation_models_generations FOREIGN KEY (model_id) REFERENCES public.generation_models(id) ON DELETE CASCADE;

--
-- Name: generations generations_api_tokens_generations; Type: FK CONSTRAINT; Schema: public; Owner: postgres
--

ALTER TABLE ONLY public.generations
    ADD CONSTRAINT generations_api_tokens_generations FOREIGN KEY (api_token_id) REFERENCES public.api_tokens(id) ON DELETE CASCADE;

--
-- Name: generations generations_negative_prompts_generations; Type: FK CONSTRAINT; Schema: public; Owner: postgres
--

ALTER TABLE ONLY public.generations
    ADD CONSTRAINT generations_negative_prompts_generations FOREIGN KEY (negative_prompt_id) REFERENCES public.negative_prompts(id) ON DELETE CASCADE;


--
-- Name: generations generations_prompts_generations; Type: FK CONSTRAINT; Schema: public; Owner: postgres
--

ALTER TABLE ONLY public.generations
    ADD CONSTRAINT generations_prompts_generations FOREIGN KEY (prompt_id) REFERENCES public.prompts(id) ON DELETE CASCADE;


--
-- Name: generations generations_schedulers_generations; Type: FK CONSTRAINT; Schema: public; Owner: postgres
--

ALTER TABLE ONLY public.generations
    ADD CONSTRAINT generations_schedulers_generations FOREIGN KEY (scheduler_id) REFERENCES public.schedulers(id) ON DELETE CASCADE;


--
-- Name: generations generations_user_id_fkey; Type: FK CONSTRAINT; Schema: public; Owner: postgres
--

ALTER TABLE ONLY public.generations
    ADD CONSTRAINT generations_user_id_fkey FOREIGN KEY (user_id) REFERENCES auth.users(id);


--
-- Name: upscale_outputs upscale_outputs_generation_outputs_upscale_outputs; Type: FK CONSTRAINT; Schema: public; Owner: postgres
--

ALTER TABLE ONLY public.upscale_outputs
    ADD CONSTRAINT upscale_outputs_generation_outputs_upscale_outputs FOREIGN KEY (generation_output_id) REFERENCES public.generation_outputs(id) ON DELETE SET NULL;


--
-- Name: upscale_outputs upscale_outputs_upscales_upscale_outputs; Type: FK CONSTRAINT; Schema: public; Owner: postgres
--

ALTER TABLE ONLY public.upscale_outputs
    ADD CONSTRAINT upscale_outputs_upscales_upscale_outputs FOREIGN KEY (upscale_id) REFERENCES public.upscales(id) ON DELETE CASCADE;


--
-- Name: upscales upscales_device_info_upscales; Type: FK CONSTRAINT; Schema: public; Owner: postgres
--

ALTER TABLE ONLY public.upscales
    ADD CONSTRAINT upscales_device_info_upscales FOREIGN KEY (device_info_id) REFERENCES public.device_info(id) ON DELETE CASCADE;


--
-- Name: upscales upscales_upscale_models_upscales; Type: FK CONSTRAINT; Schema: public; Owner: postgres
--

ALTER TABLE ONLY public.upscales
    ADD CONSTRAINT upscales_upscale_models_upscales FOREIGN KEY (model_id) REFERENCES public.upscale_models(id) ON DELETE CASCADE;

--
-- Name: upscales upscales_api_tokens_upscales; Type: FK CONSTRAINT; Schema: public; Owner: postgres
--

ALTER TABLE ONLY public.upscales
    ADD CONSTRAINT upscales_api_tokens_upscales FOREIGN KEY (api_token_id) REFERENCES public.api_tokens(id) ON DELETE CASCADE;

--
-- Name: upscales upscales_user_id_fkey; Type: FK CONSTRAINT; Schema: public; Owner: postgres
--

ALTER TABLE ONLY public.upscales
    ADD CONSTRAINT upscales_user_id_fkey FOREIGN KEY (user_id) REFERENCES auth.users(id);


--
-- Name: user_roles user_roles_user_id_fkey; Type: FK CONSTRAINT; Schema: public; Owner: postgres
--

ALTER TABLE ONLY public.user_roles
    ADD CONSTRAINT user_roles_user_id_fkey FOREIGN KEY (user_id) REFERENCES auth.users(id);


--
-- Name: users users_id_fkey; Type: FK CONSTRAINT; Schema: public; Owner: postgres
--

ALTER TABLE ONLY public.users
    ADD CONSTRAINT users_id_fkey FOREIGN KEY (id) REFERENCES auth.users(id);


--
-- Name: users Users can select their own entry; Type: POLICY; Schema: public; Owner: postgres
--

CREATE POLICY "Users can select their own entry" ON public.users FOR SELECT USING ((auth.uid() = id));


--
-- Name: credit_types; Type: ROW SECURITY; Schema: public; Owner: postgres
--

ALTER TABLE public.credit_types ENABLE ROW LEVEL SECURITY;

--
-- Name: credits; Type: ROW SECURITY; Schema: public; Owner: postgres
--

ALTER TABLE public.credits ENABLE ROW LEVEL SECURITY;

--
-- Name: device_info; Type: ROW SECURITY; Schema: public; Owner: postgres
--

ALTER TABLE public.device_info ENABLE ROW LEVEL SECURITY;

--
-- Name: generation_models; Type: ROW SECURITY; Schema: public; Owner: postgres
--

ALTER TABLE public.generation_models ENABLE ROW LEVEL SECURITY;

--
-- Name: generation_outputs; Type: ROW SECURITY; Schema: public; Owner: postgres
--

ALTER TABLE public.generation_outputs ENABLE ROW LEVEL SECURITY;

--
-- Name: generations; Type: ROW SECURITY; Schema: public; Owner: postgres
--

ALTER TABLE public.generations ENABLE ROW LEVEL SECURITY;

--
-- Name: negative_prompts; Type: ROW SECURITY; Schema: public; Owner: postgres
--

ALTER TABLE public.negative_prompts ENABLE ROW LEVEL SECURITY;

--
-- Name: prompts; Type: ROW SECURITY; Schema: public; Owner: postgres
--

ALTER TABLE public.prompts ENABLE ROW LEVEL SECURITY;

--
-- Name: schedulers; Type: ROW SECURITY; Schema: public; Owner: postgres
--

ALTER TABLE public.schedulers ENABLE ROW LEVEL SECURITY;

--
-- Name: upscale_models; Type: ROW SECURITY; Schema: public; Owner: postgres
--

ALTER TABLE public.upscale_models ENABLE ROW LEVEL SECURITY;

--
-- Name: upscale_outputs; Type: ROW SECURITY; Schema: public; Owner: postgres
--

ALTER TABLE public.upscale_outputs ENABLE ROW LEVEL SECURITY;

--
-- Name: upscales; Type: ROW SECURITY; Schema: public; Owner: postgres
--

ALTER TABLE public.upscales ENABLE ROW LEVEL SECURITY;

--
-- Name: user_roles; Type: ROW SECURITY; Schema: public; Owner: postgres
--

ALTER TABLE public.user_roles ENABLE ROW LEVEL SECURITY;

--
-- Name: users; Type: ROW SECURITY; Schema: public; Owner: postgres
--

ALTER TABLE public.users ENABLE ROW LEVEL SECURITY;

--
-- Name: disposable_emails; Type: ROW SECURITY; Schema: public; Owner: postgres
--

ALTER TABLE public.disposable_emails ENABLE ROW LEVEL SECURITY;

-- M2M tables
CREATE TABLE "public"."generation_model_compatible_schedulers"
  (
     "generation_model_id" UUID NOT NULL,
     "scheduler_id"        UUID NOT NULL,
     PRIMARY KEY ("generation_model_id", "scheduler_id"),
     CONSTRAINT "generation_model_compatible_schedulers_generation_model_id"
     FOREIGN KEY ("generation_model_id") REFERENCES "public"."generation_models"
     ("id") ON UPDATE no action ON DELETE CASCADE,
     CONSTRAINT "generation_model_compatible_schedulers_scheduler_id" FOREIGN
     KEY ("scheduler_id") REFERENCES "public"."schedulers" ("id") ON UPDATE no
     action ON DELETE CASCADE
  );

ALTER TABLE public.generation_model_compatible_schedulers ENABLE ROW LEVEL SECURITY;

ALTER TABLE public.generation_models add column default_scheduler_id UUID REFERENCES public.schedulers(id) ON DELETE SET NULL;
ALTER TABLE public.generation_models add column default_width INTEGER NOT NULL DEFAULT 512;
ALTER TABLE public.generation_models add column default_height INTEGER NOT NULL DEFAULT 512;

-- Create "roles" table
CREATE TABLE "public"."roles"
  (
     "id"         uuid DEFAULT extensions.uuid_generate_v4() NOT NULL,
    created_at timestamp with time zone DEFAULT (now() AT TIME ZONE 'utc'::text) NOT NULL,
    updated_at timestamp with time zone DEFAULT (now() AT TIME ZONE 'utc'::text) NOT NULL
     "name"       CHARACTER VARYING NOT NULL,
     PRIMARY KEY ("id")
  );

CREATE trigger handle_updated_at before
UPDATE
    ON public.roles FOR each ROW EXECUTE PROCEDURE moddatetime (updated_at);

-- Create "user_role_users" table
CREATE TABLE "public"."user_role_users"
  (
     "role_model_id" UUID NOT NULL,
     "user_id"       UUID NOT NULL,
     PRIMARY KEY ("role_model_id", "user_id"),
     CONSTRAINT "user_role_users_role_model_id" FOREIGN KEY ("role_model_id")
     REFERENCES "public"."roles" ("id") ON UPDATE no action ON DELETE CASCADE,
     CONSTRAINT "user_role_users_user_id" FOREIGN KEY ("user_id") REFERENCES
     "auth"."users" ("id") ON UPDATE no action ON DELETE CASCADE
  ); 

--
-- Name: roles; Type: ROW SECURITY; Schema: public; Owner: postgres
--

ALTER TABLE public.roles ENABLE ROW LEVEL SECURITY;

--
-- Name: user_role_users; Type: ROW SECURITY; Schema: public; Owner: postgres
--

ALTER TABLE public.user_role_users ENABLE ROW LEVEL SECURITY;

-- Create "voiceover_models" table
CREATE TABLE "public"."voiceover_models"
  (
     "id"             UUID DEFAULT extensions.uuid_generate_v4() NOT NULL,
     "name_in_worker" TEXT NOT NULL,
     "is_active"      BOOLEAN NOT NULL DEFAULT TRUE,
     "is_default"     BOOLEAN NOT NULL DEFAULT FALSE,
     "is_hidden"      BOOLEAN NOT NULL DEFAULT FALSE,
    created_at timestamp with time zone DEFAULT (now() AT TIME ZONE 'utc'::text) NOT NULL,
    updated_at timestamp with time zone DEFAULT (now() AT TIME ZONE 'utc'::text) NOT NULL,
     PRIMARY KEY ("id")
  );

CREATE trigger handle_updated_at before
UPDATE
    ON public.voiceover_models FOR each ROW EXECUTE PROCEDURE moddatetime (updated_at);

-- Create "voiceover_speakers" table
CREATE TABLE "public"."voiceover_speakers"
  (
     "id"             UUID DEFAULT extensions.uuid_generate_v4() NOT NULL,
     "name_in_worker" TEXT NOT NULL,
     "is_active"      BOOLEAN NOT NULL DEFAULT TRUE,
     "is_default"     BOOLEAN NOT NULL DEFAULT FALSE,
     "is_hidden"      BOOLEAN NOT NULL DEFAULT FALSE,
    created_at timestamp with time zone DEFAULT (now() AT TIME ZONE 'utc'::text) NOT NULL,
    updated_at timestamp with time zone DEFAULT (now() AT TIME ZONE 'utc'::text) NOT NULL,
     "model_id"       UUID NOT NULL,
     "locale"         TEXT NOT NULL DEFAULT 'en',
     PRIMARY KEY ("id"),
     CONSTRAINT "voiceover_speakers_voiceover_models_voiceover_speakers" FOREIGN
     KEY ("model_id") REFERENCES "public"."voiceover_models" ("id") ON UPDATE no
     action ON DELETE CASCADE
  );
alter table public.voiceover_speakers add column name text;

CREATE trigger handle_updated_at before
UPDATE
    ON public.voiceover_speakers FOR each ROW EXECUTE PROCEDURE moddatetime (updated_at);

-- Create "voiceovers" table
CREATE TABLE "public"."voiceovers"
  (
     "id"                UUID DEFAULT extensions.uuid_generate_v4() NOT NULL,
     "country_code"      TEXT NULL,
     "status"            CHARACTER varying NOT NULL,
     "failure_reason"    TEXT NULL,
     "stripe_product_id" TEXT NULL,
     temperature real NOT NULL,
     seed bigint NOT NULL,
     was_auto_submitted boolean DEFAULT false NOT NULL,
     denoise_audio boolean DEFAULT true NOT NULL,
     remove_silence boolean DEFAULT true NOT NULL,
     "started_at"        TIMESTAMPTZ NULL,
     "completed_at"      TIMESTAMPTZ NULL,
    created_at timestamp with time zone DEFAULT (now() AT TIME ZONE 'utc'::text) NOT NULL,
    updated_at timestamp with time zone DEFAULT (now() AT TIME ZONE 'utc'::text) NOT NULL,
     "api_token_id"      UUID NULL,
     "device_info_id"    UUID NOT NULL,
     "user_id"           UUID NOT NULL,
     "model_id"          UUID NOT NULL,
     "speaker_id"        UUID NOT NULL,
     "cost" integer NOT NULL,
     "prompt_id"         UUID constraint voiceovers_prompt_id_fk references prompts(id),
     PRIMARY KEY ("id"),
     CONSTRAINT "voiceovers_api_tokens_voiceovers" FOREIGN KEY ("api_token_id")
     REFERENCES "public"."api_tokens" ("id") ON UPDATE no action ON DELETE
     CASCADE,
     CONSTRAINT "voiceovers_device_info_voiceovers" FOREIGN KEY (
     "device_info_id") REFERENCES "public"."device_info" ("id") ON UPDATE no
     action ON DELETE CASCADE,
     CONSTRAINT "voiceovers_users_voiceovers" FOREIGN KEY ("user_id") REFERENCES
     "auth"."users" ("id") ON UPDATE no action ON DELETE CASCADE,
     CONSTRAINT "voiceovers_voiceover_models_voiceovers" FOREIGN KEY ("model_id"
     ) REFERENCES "public"."voiceover_models" ("id") ON UPDATE no action ON
     DELETE CASCADE,
     CONSTRAINT "voiceovers_voiceover_speakers_voiceovers" FOREIGN KEY (
     "speaker_id") REFERENCES "public"."voiceover_speakers" ("id") ON UPDATE no
     action ON DELETE CASCADE
  ); 

CREATE trigger handle_updated_at before
UPDATE
    ON public.voiceovers FOR each ROW EXECUTE PROCEDURE moddatetime (updated_at);

-- Create "voiceover_outputs" table
CREATE TABLE "public"."voiceover_outputs"
  (
     "id"           UUID DEFAULT extensions.uuid_generate_v4() NOT NULL,
     "audio_path"   TEXT NOT NULL,
     "deleted_at"   TIMESTAMPTZ NULL,
     is_favorited boolean DEFAULT false NOT NULL,
     audio_duration real NOT NULL,
    gallery_status public.generation_output_gallery_status_enum DEFAULT 'not_submitted'::public.generation_output_gallery_status_enum NOT NULL,
    created_at timestamp with time zone DEFAULT (now() AT TIME ZONE 'utc'::text) NOT NULL,
    updated_at timestamp with time zone DEFAULT (now() AT TIME ZONE 'utc'::text) NOT NULL,
     "voiceover_id" UUID NOT NULL,
     PRIMARY KEY ("id"),
     CONSTRAINT "voiceover_outputs_voiceovers_voiceover_outputs" FOREIGN KEY (
     "voiceover_id") REFERENCES "public"."voiceovers" ("id") ON UPDATE no action
     ON DELETE CASCADE
  );
alter table public.voiceover_outputs ADD COLUMN "video_path" text NULL, ADD COLUMN "audio_array" jsonb NULL;

CREATE trigger handle_updated_at before
UPDATE
    ON public.voiceover_outputs FOR each ROW EXECUTE PROCEDURE moddatetime (updated_at);

-- Create index "voiceoveroutput_audio_path" to table: "voiceover_outputs"
CREATE INDEX "voiceoveroutput_audio_path"
  ON "public"."voiceover_outputs" ("audio_path"); 

CREATE UNIQUE INDEX "voiceoverspeaker_name_in_worker_model_id" ON "public"."voiceover_speakers" ("name_in_worker", "model_id");

ALTER TABLE public.voiceover_models ENABLE ROW LEVEL SECURITY;
ALTER TABLE public.voiceover_outputs ENABLE ROW LEVEL SECURITY;
ALTER TABLE public.voiceovers ENABLE ROW LEVEL SECURITY;
ALTER TABLE public.voiceover_speakers ENABLE ROW LEVEL SECURITY;
CREATE TYPE public.prompt_type_enum AS ENUM (
    'image',
    'voiceover'
);

ALTER TYPE public.prompt_type_enum OWNER TO postgres;

alter table prompts add column type public.prompt_type_enum not null default 'image';
alter table prompts alter column type drop default;

-- Add enum
create type public.operation_source_type_enum as enum (
    'web-ui',
    'api',
    'discord'
);
ALTER TYPE public.operation_source_type_enum OWNER TO postgres;

alter table public.generations add column source_type public.operation_source_type_enum DEFAULT 'web-ui'::public.operation_source_type_enum NOT NULL;
alter table public.upscales add column source_type public.operation_source_type_enum DEFAULT 'web-ui'::public.operation_source_type_enum NOT NULL;
alter table public.voiceovers add column source_type public.operation_source_type_enum DEFAULT 'web-ui'::public.operation_source_type_enum NOT NULL;

ALTER TYPE operation_source_type_enum ADD VALUE 'internal';

DROP index credit_stripe_line_item_id_key;
CREATE UNIQUE INDEX "credit_stripe_line_item_id_credit_type_id" ON "public"."credits" ("stripe_line_item_id", "credit_type_id");

CREATE UNIQUE INDEX "user_email_idx" ON "public"."users" ("email");

<<<<<<< HEAD
-- For zooming

-- Modify "generations" table
ALTER TABLE "public"."generations" ADD COLUMN "zoomed_from_output_id" uuid NULL, ADD CONSTRAINT "generations_generation_outputs_zoomed_from_generation" FOREIGN KEY ("zoomed_from_output_id") REFERENCES "public"."generation_outputs" ("id") ON UPDATE NO ACTION ON DELETE SET NULL;

CREATE TABLE "public"."generation_output_zoomed_outputs" ("generation_output_id" uuid NOT NULL, "zoomed_from_output_id" uuid NOT NULL, PRIMARY KEY ("generation_output_id", "zoomed_from_output_id"), CONSTRAINT "generation_output_zoomed_outputs_generation_output_id" FOREIGN KEY ("generation_output_id") REFERENCES "public"."generation_outputs" ("id") ON UPDATE NO ACTION ON DELETE CASCADE, CONSTRAINT "generation_output_zoomed_outputs_zoomed_from_output_id" FOREIGN KEY ("zoomed_from_output_id") REFERENCES "public"."generation_outputs" ("id") ON UPDATE NO ACTION ON DELETE CASCADE);

alter table public.generations add column mask_image_url text;
alter table public.generations add column zoom_out_scale real;
=======
-- Create "tip_log" table
CREATE TABLE "public"."tip_log" (
    "id"                UUID DEFAULT extensions.uuid_generate_v4() NOT NULL,
  "amount" integer NOT NULL, 
  "tipped_by" uuid NOT NULL, 
  "tipped_to" uuid NULL, 
    "tipped_to_discord_id" text NOT NULL, 
    created_at timestamp with time zone DEFAULT (now() AT TIME ZONE 'utc'::text) NOT NULL,
    updated_at timestamp with time zone DEFAULT (now() AT TIME ZONE 'utc'::text) NOT NULL,
  PRIMARY KEY ("id"), 
  CONSTRAINT "tip_log_users_tips_given" FOREIGN KEY ("tipped_by") REFERENCES "auth"."users" ("id") ON UPDATE NO ACTION ON DELETE CASCADE, 
  CONSTRAINT "tip_log_users_tips_received" FOREIGN KEY ("tipped_to") REFERENCES "auth"."users" ("id") ON UPDATE NO ACTION ON DELETE CASCADE
);

CREATE trigger handle_updated_at before
UPDATE
    ON public.tip_log FOR each ROW EXECUTE PROCEDURE moddatetime (updated_at);

ALTER TABLE public.tip_log ENABLE ROW LEVEL SECURITY;


-- Usernames
alter table public.users add column username text null;
CREATE UNIQUE INDEX users_username_key ON public.users USING btree (username);

-- Make usernames not null
alter table public.users alter column username set not null;

-- IP Blacklist

CREATE TABLE public.ip_blacklist (
    id uuid DEFAULT extensions.uuid_generate_v4() NOT NULL,
    ip text NOT NULL,
    created_at timestamp with time zone DEFAULT timezone('utc'::text, now()) NOT NULL,
    updated_at timestamp with time zone DEFAULT timezone('utc'::text, now()) NOT NULL
);

CREATE trigger handle_updated_at before
UPDATE
    ON public.ip_blacklist FOR each ROW EXECUTE PROCEDURE moddatetime (updated_at);

ALTER TABLE public.ip_blacklist ENABLE ROW LEVEL SECURITY;

-- Add username_changed_at
alter table public.users add column username_changed_at timestamp with time zone null;

-- add is_public
alter table public.generation_outputs add column is_public boolean not null default false;
>>>>>>> 41267b50
<|MERGE_RESOLUTION|>--- conflicted
+++ resolved
@@ -1107,7 +1107,6 @@
 
 CREATE UNIQUE INDEX "user_email_idx" ON "public"."users" ("email");
 
-<<<<<<< HEAD
 -- For zooming
 
 -- Modify "generations" table
@@ -1117,7 +1116,7 @@
 
 alter table public.generations add column mask_image_url text;
 alter table public.generations add column zoom_out_scale real;
-=======
+
 -- Create "tip_log" table
 CREATE TABLE "public"."tip_log" (
     "id"                UUID DEFAULT extensions.uuid_generate_v4() NOT NULL,
@@ -1165,5 +1164,4 @@
 alter table public.users add column username_changed_at timestamp with time zone null;
 
 -- add is_public
-alter table public.generation_outputs add column is_public boolean not null default false;
->>>>>>> 41267b50
+alter table public.generation_outputs add column is_public boolean not null default false;